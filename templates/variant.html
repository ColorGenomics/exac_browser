{% extends "layout.html" %}
{% block body %}
    <!-- Render context vars in JS here -->
    <script type="text/javascript">
        window.variant = {{ variant|tojson|safe }};
        window.base_coverage = {{ base_coverage|tojson|safe }};
        window.any_covered = {{ any_covered|tojson|safe }};
        window.consequence = {{ consequences|tojson|safe }};
        window.metrics = {{ metrics|tojson|safe }};

        $(document).ready(function() {
            draw_region_coverage(window.base_coverage, 'mean', window.variant.ref);
            $('.coverage_metric_buttons').change(function () {
                var v = $(this).attr('id').replace('_covmet_button', '');
                $('.coverage_subcat_selectors').hide();
                if (v == 'covered') {
                    $('#over_x_select_container').show();
                    v = $('#over_x_select').val();
                } else {
                    $('#average_select_container').show();
                    v = $("#average_select").val();
                }
                draw_region_coverage(window.base_coverage, v, window.variant.ref);
            });
            $('#over_x_select').change(function () {
                draw_region_coverage(window.base_coverage, $(this).val(), window.variant.ref);
            });
            $('#average_select').change(function () {
                draw_region_coverage(window.base_coverage, $(this).val(), window.variant.ref);
            });
        });
    </script>
    <style>
    .d3_graph {
        font: 10px sans-serif;
    }

    .bar rect {
        fill: steelblue;
        shape-rendering: crispEdges;
    }

    .bar text {
        fill: #fff;
    }

    .axis path, .axis line {
        fill: none;
        stroke: #000;
        shape-rendering: crispEdges;
    }
    </style>
    <script>
        var af_buckets = [0.0001, 0.0002, 0.0005, 0.001, 0.002, 0.005, 0.01, 0.02, 0.05, 0.1, 0.2, 0.5, 1];
        function get_af_bucket_text(bin) {
            if (bin == 'singleton' || bin == 'doubleton') {
                return 'This is the site quality distribution for all ' + bin + 's in ExAC.';
            } else if (bin == '0.0001') {
                return 'This is the site quality distribution for all variants with AF < ' + bin + ' in ExAC.';
            } else {
                return 'This is the site quality distribution for all variants with ' + af_buckets[af_buckets.indexOf(parseFloat(bin)) - 1] + ' < AF < ' + bin + ' in ExAC.';
            }
        }
        $(document).ready(function() {
            $('.frequency_display_buttons').change(function() {
                $('.frequency_displays').hide();
                var v = $(this).attr('id').replace('_button', '');
                $('#' + v + '_container').show();
            });

            $('#frequency_table').tablesorter({
                stringTo: 'bottom',
                sortList: [[4,1], [0,0]],
                headers: {
                    4: {
                        sorter: 'digit'
                    }
                }
            });

            if (window.variant != null && 'genotype_depths' in window.variant) {
                draw_quality_histogram(window.variant.genotype_depths[1], '#quality_display_container', false, 'Depth', 'Variant Carriers');
                $('.quality_display_buttons').change(function() {
                    var v = $(this).attr('id').replace('_button', '');
                    var f = $('.quality_full_site_buttons.active').attr('id') == 'variant_site_button' ? 0 : 1;
                    var ylab = f ? 'Variant Carriers' : 'Individuals';
                    draw_quality_histogram(window.variant[v][f], '#quality_display_container', false, $(this).text(), ylab);
                });
                $('.quality_full_site_buttons').change(function() {
                    var v = $('.quality_display_buttons.active').attr('id').replace('_button', '');
                    var f = $(this).attr('id') == 'variant_site_button' ? 0 : 1;
                    var ylab = f ? 'Variant Carriers' : 'Individuals';
                    draw_quality_histogram(window.variant[v][f], '#quality_display_container', false, $('.quality_display_buttons.active').text(), ylab);
                });

                // Quality metric histograms
                var data = _.zip(_.map(window.metrics['Site Quality']['mids'], Math.exp), window.metrics['Site Quality']['hist']);
                draw_quality_histogram(data, '#quality_metric_container', true, 'Site Quality', 'Variants');
                var bin = window.metrics['Site Quality']['metric'].split('_')[1];
                $('#site_quality_note').html(get_af_bucket_text(bin));
                var pos = $('#quality_metric_select').val().split(': ')[1];
                add_line_to_quality_histogram(data, pos, '#quality_metric_container', true);
                var log_these = ['Site Quality', 'DP'];
                $('#quality_metric_select').change(function() {
                    var v = $(this).val().split(': ');
                    var log = false;
                    $('#site_quality_note').html('');
                    var data;
                    if (log_these.indexOf(v[0]) > -1) {
                        data = _.zip(_.map(window.metrics[v[0]]['mids'], Math.exp), window.metrics[v[0]]['hist']);
                        log = true;
                    } else {
                        data = _.zip(window.metrics[v[0]]['mids'], window.metrics[v[0]]['hist']);
                    }
                    if (v[0] == 'Site Quality') {
                        var bin = window.metrics['Site Quality']['metric'].split('_')[1];
                        $('#site_quality_note').html(get_af_bucket_text(bin));
                    }
                    draw_quality_histogram(data, '#quality_metric_container', log, v[0], 'Variants');
                    add_line_to_quality_histogram(data, v[1], '#quality_metric_container', log);
                });
            } else {
                $('#quality_metrics_container').hide();
{#                $('#frequency_info_container').hide();#}
            }
        });
    </script>
    <div class="container">
        <div class="row">
            <div class="col-md-6">
                <h1><span class="hidden-xs">Variant: </span>{{ variant.chrom }}:{{ variant.pos }} {{ variant.ref }} / {{ variant.alt }}</h1>
                {% if variant.mnps %}
                    {% for mnp in variant.mnps %}
                        {% if mnp.category == 'UNCHANGED' %}
                            <span class="label label-info">Note:</span>
                        {% else %}
                            <h5><span class="label label-warning">Warning!</span>
                        {% endif %}
                        This variant is found in phase with <a href="/variant/{{ mnp.site2 }}">{{ mnp.site2 }}</a>
                        {% if mnp.site3 %}
                            and <a href="/variant/{{ mnp.site3 }}">{{ mnp.site3 }}</a>
                        {% endif %}
                        in {{ mnp.number_samples }} individual{% if mnp.number_samples > 1 %}s{% endif %}{% if mnp.category != 'UNCHANGED' %}, altering its functional interpretation</h5>{% endif %}.
                    {% endfor %}
                {% endif %}
            </div>
            <div class="col-md-6">
            {% if variant.orig_alt_alleles|length > 1 %}
                <h5><span class="label label-info">Note:</span> This variant is multiallelic! The other alt alleles are:</h5>
                <ul>
                    {% for allele in variant.orig_alt_alleles %}
                        {% if allele != variant.variant_id %}
                            <li>
                                <a href="/variant/{{ allele }}">{{ allele }}</a>
                            </li>
                        {% endif %}
                    {% endfor %}
                </ul>
            {% endif %}
            </div>
        </div>
        <hr/>
{#      Upper display #}
        {% if variant.variant_id %}
            {% if variant.allele_num < 97129.6 %}
                <p><span class="label label-warning">Warning!</span> This variant is only covered in {{ (variant.allele_num/2)|int }} individuals (adjusted allele number = {{ variant.allele_num }}).<br/>
                This means that the site is covered in fewer than 80% of the individuals in ExAC, which may indicate a low-quality site.</p>
                <hr/>
            {% endif %}
            <div class="row">
                <div class="col-md-6">
                    <dl class="dl-horizontal" style="margin-bottom: 0px;">
                        <dt>
                            {% if variant.filter != "PASS" %}
                                <span class="label label-danger">Filter Status</span>
                            {% else %}
                                Filter Status
                            {% endif %}
                        </dt>
                        <dd>{{ variant.filter }}</dd>
                        <dt>dbSNP</dt>
                        {% if variant.rsid and variant.rsid != "." %}
                            <dd><a href="http://www.ncbi.nlm.nih.gov/projects/SNP/snp_ref.cgi?rs={{ variant.rsid }}" target="_blank">{{ variant.rsid }}</a></dd>
                        {% else %}
                            <dd>Not found in dbSNP</dd>
                        {% endif %}
                        <dt>Allele Frequency</dt>
                        <dd>{% if variant.allele_freq %}{{ '%0.4g' % variant.allele_freq }}{% else %}NA (Allele Number = 0){% endif %}</dd>
                        <dt>Allele Count</dt>
                        <dd>{{ variant.allele_count }} / {{ variant.allele_num }}</dd>
                        <dt>UCSC</dt>
                        <dd>
                            <a href="http://genome.ucsc.edu/cgi-bin/hgTracks?db=hg19&highlight=hg19.chr{{ variant.chrom }}%3A{{ variant.pos }}-{{ variant.pos + variant.ref|length - 1 }}&position=chr{{ variant.chrom }}%3A{{ variant.pos - 25 }}-{{ variant.pos + variant.ref|length - 1 + 25 }}" target="_blank">
                                {{ variant.variant_id }}
                                <i class="fa fa-external-link"></i>
                            </a>
                        </dd>
                        <dt>ClinVar</dt>
                        <dd>
                            {% if not variant.rsid or variant.rsid == "." %}
                                <a href="http://www.ncbi.nlm.nih.gov/clinvar?term=({{ variant.chrom }}%5BChromosome%5D)%20AND%20{{ variant.pos }}%5BBase%20Position%20for%20Assembly%20GRCh37%5D" target="_blank">
                            {% else %}
                                <a href="http://www.ncbi.nlm.nih.gov/clinvar?term={{ variant.rsid }}%5BVariant%20ID%5D" target="_blank">
                            {% endif %}
                                Click to search for variant in Clinvar
                                <i class="fa fa-external-link"></i>
                            </a>
                        </dd>
                    </dl>
                </div>
                <div class="col-md-6">
                    <div class="row">
                        <div class="col-md-8 col-md-offset-1">
                            <div class="panel-group" id="metrics_outer_accordion" role="tablist" aria-multiselectable="true">
                                <div class="panel panel-default">
                                    <div class="panel-heading" role="tab" id="gt_quality_collapse_heading"   style="height: auto">
                                        <div class="panel-title">
                                            <a data-toggle="collapse" data-parent="#accordion" href="#gt_quality_collapse" aria-expanded="false" aria-controls="gt_quality_collapse">
                                                <small>Genotype Quality Metrics</small>
                                            </a>
                                        </div>
                                    </div>
                                    <div id="gt_quality_collapse" class="panel-collapse collapse" role="tabpanel" aria-labelledby="gt_quality_collapse_heading">
                                        <div class="row">
                                            <div class="col-md-10 col-md-offset-1">
                                                <div id="quality_metrics_container">
                                                    <span class="btn-group" data-toggle="buttons" id="quality_full_site_button_group">
                                                        <button class="btn btn-primary btn-sm active quality_full_site_buttons" id="variant_carriers_button"
                                                                data-tooltip="Show metric for only individuals with this allele.">
                                                            <input type="radio"> Variant carriers
                                                        </button>
                                                        <button class="btn btn-primary btn-sm quality_full_site_buttons" id="variant_site_button"
                                                                data-tooltip="Show metric for all individuals (at this site, whether or not they have this allele).">
                                                            <input type="radio" > All individuals
                                                        </button>
                                                    </span>
                                                    <div id="quality_display_container" class="d3_graph"></div>
                                                    <small><span class="label label-info">Note:</span> Plot may include low-quality genotypes that were excluded from allele counts in the table above</small>
                                                    <span class="btn-group" data-toggle="buttons" id="quality_display_button_group" >
                                                        <button class="btn btn-primary btn-sm active quality_display_buttons" id="genotype_depths_button"
                                                                data-tooltip="Per sample depth. Capped at 100X">
                                                            <input type="radio"> Depth
                                                        </button>
                                                        <button class="btn btn-primary btn-sm quality_display_buttons" id="genotype_qualities_button"
                                                                data-tooltip="Per sample genotype quality.">
                                                            <input type="radio" > Genotype Quality
                                                        </button>
                                                    </span>
                                                </div>
                                                <br/>
                                            </div>
                                        </div>
                                    </div>
                                </div>
                                <div class="panel panel-default">
                                    <div class="panel-heading" role="tab" id="quality_collapse_heading"   style="height: auto">
                                        <div class="panel-title">
                                            <a data-toggle="collapse" data-parent="#accordion" href="#quality_collapse" aria-expanded="false" aria-controls="quality_collapse">
                                                <small>Site Quality Metrics</small>
                                            </a>
                                        </div>
                                    </div>
                                    <div id="quality_collapse" class="panel-collapse collapse" role="tabpanel" aria-labelledby="quality_collapse_heading">
                                        <div class="row">
                                            <div class="col-md-10 col-md-offset-1">
                                                <div id="quality_metric_container"></div>
                                                <small><div id="site_quality_note"></div></small>
                                                <small><span class="label label-info">Note:</span> These are site-level quality metrics: they may be unpredictable for multi-allelic sites.</small>
                                                <select id="quality_metric_select" class="form-control">
                                                    <option><small>Site Quality: {{ variant.site_quality }}</small></option>
                                                    {% for metric in variant.quality_metrics %}
                                                        <option><small>{{ metric }}: {{ variant.quality_metrics[metric] }}</small></option>
                                                    {% endfor %}
                                                </select>
                                                <br/>
                                            </div>
                                        </div>
                                    </div>
                                </div>
                            </div>
                        </div>
                    </div>
                </div>
            </div>
            <hr/>
        {% endif %}

{#          Lower display#}
        <div class="row">
            <div class="col-md-6">
                <div id="annotation_container">
                {% if variant.variant_id %}
                    <div class="section_header">Annotations</div>
                    {% if variant.vep_annotations %}
                        <p>This variant falls on {{ variant.transcripts|length }} transcripts in {{ variant.genes|length }} genes:</p>
                        <div class="panel-group" id="annotation_accordion" style="margin-bottom: 0px;">
                            <div class="row">
                                <div class="col-md-6" style="border-right: 1px dashed #AAA;">
<<<<<<< HEAD
                                {% for consequence in ordered_csqs[1:((ordered_csqs|length / 2)|int + 1)] %}
=======
                                {% for consequence in consequences.keys()[1:((consequences|length / 2)|int + 1)] %}
>>>>>>> b4bbaaf6
                                    {% include 'variant_consequences.html' %}
                                {% endfor %}
                                </div>
                                <div class="col-md-6">
                                {% for consequence in consequences.keys()[((consequences|length / 2)|int + 1):(consequences|length)] %}
                                    {% include 'variant_consequences.html' %}
                                {% endfor %}
                                </div>
                            </div>
                        </div>
                        <small><span class="label label-info">Note:</span> This list may not include additional transcripts in the same gene that the variant does not overlap.</small>
                    {% else %}
                        No annotations were found for this variant.
                    {% endif %}
                {% else %}
                    <h3>This variant is not found in ExAC.</h3>
                {% endif %}
                </div>
                <div id="browser_container">
                </div>
            </div>

            <div class="col-md-6">
                {% if variant.pop_acs %}
                    <div id="frequency_info_container">
                        <div class="section_header">Population Frequencies</div>
                        <div id="frequency_table_container" class="frequency_displays">
                            {% with chrom = variant.chrom %}
                            <table id="frequency_table">
                                <thead>
                                    <tr>
                                        <th>Population</th>
                                        <th>Allele Count</th>
                                        <th>Allele Number</th>
                                        {% if chrom != 'Y' %}
                                            <th>Number of Homozygotes</th>
                                        {% endif %}
                                        {% if chrom == 'X' or chrom == 'Y' %}
                                            <th>Number of Hemizygotes</th>
                                        {% endif %}
                                        <th>Allele Frequency</th>
                                    </tr>
                                </thead>
                                <tbody>
                                    {% for pop in variant.pop_acs %}
                                        <tr>
                                            <td>{{ pop }}</td>
                                            <td>{{ variant.pop_acs[pop] }}</td>
                                            <td>{{ variant.pop_ans[pop] }}</td>
                                            {% if chrom != 'Y' %}
                                                <td>{{ variant.pop_homs[pop] }}</td>
                                            {% endif %}
                                            {% if chrom == 'X' or chrom == 'Y' %}
                                                <td>{{ variant.pop_hemis[pop] }}</td>
                                            {% endif %}
                                            {% if variant.pop_ans[pop] > 0 %}
                                                <td>{{ '%0.4g' % (variant.pop_acs[pop]/variant.pop_ans[pop]) }}</td>
                                            {% else %}
                                                <td>NA</td>
                                            {% endif %}
                                        </tr>
                                    {% endfor %}
                                </tbody>
                                <tfoot>
                                    <tr>
                                        <td><b>Total</b></td>
                                        <td><b>{{ variant.pop_acs.values()|sum }}</b></td>
                                        <td><b>{{ variant.pop_ans.values()|sum }}</b></td>
                                        {% if chrom != 'Y' %}
                                            <td><b>{{ variant.pop_homs.values()|sum }}</b></td>
                                        {% endif %}
                                        {% if chrom == 'X' or chrom == 'Y' %}
                                            <td><b>{{ variant.pop_hemis.values()|sum }}</b></td>
                                        {% endif %}
                                        <td><b>
                                            {% if variant.allele_freq %}
                                                {{ '%0.4g' % variant.allele_freq }}
                                            {% else %}
                                                NA
                                            {% endif %}
                                        </b></td>
                                    </tr>
                                </tfoot>
                            </table>
                            {% endwith %}
                        </div>
                    </div>
                {% else %}
                    {% if any_covered %}
                        <div class="row">
                            <span class="section_header">Coverage</span>
                            {% if base_coverage|length > 1 %}
                                {% include 'coverage_selectors.html' %}
                            {% endif %}
                        </div>
                        <div id="region_coverage"></div>
                    {% else %}
                        <h3>This region is not covered in the ExAC dataset.</h3>
                    {% endif %}
                {% endif %}
            </div>
        </div>

        {#% if read_viz|length > 0  %#}

        <hr/>

        <div class="row">
	    <div class="col-md-12">
	    <div class="section_header">Read Data</div>
            <p />
            This interactive <a href="https://github.com/igvteam/igv.js">IGV.js</a> visualization shows reads that went into calling this variant.<br>
            {% if read_viz['het']['n_available'] > 0 or read_viz['hom']['n_available'] >0 %}
                <small><span class="label label-info">Note:</span> These are reassembled reads produced by
                    <a href="https://www.broadinstitute.org/gatk/gatkdocs/org_broadinstitute_gatk_tools_walkers_haplotypecaller_HaplotypeCaller.php#--bamOutput">
                        GATK HaplotypeCaller --bamOutput
                    </a> so they accurately represent what HaplotypeCaller was seeing when it called this variant.</small>
            {% endif %}

            <br><br>



        {% if read_viz['het']['all_samples_missing'] or read_viz['hom']['all_samples_missing'] %}
            <center>

                    <h5 id='missing-data-note' style='margin-right:60%' >
                        <span class="label label-info">Note:</span> &nbsp; Read data is not available for
                        {% if read_viz['het']['n_available'] == 0 and read_viz['hom']['n_available'] == 0 %}
                            this variant.
                        {% elif read_viz['het']['all_samples_missing'] %}
                            heterozygous samples.
                        {% elif read_viz['hom']['all_samples_missing'] %}
                            homozygous samples.
                        {% endif %}

                    </h5>

                <!--
                <h5 id='missing-additional-data-note' style='display:none; margin-right:60%' >
                    <span class="label label-info">Note:</span> &nbsp; Oops! Additional read data is not available yet.
                </h5>
                -->
            </center><br>

        {% else %}

            <div id="igv-container"></div>
            <br><br>

            {% if read_viz['het']['n_available'] > 1 or read_viz['hom']['n_available'] > 1 %}
                <center>
                    <button class="btn btn-primary quality_full_site_buttons" style="disabled:true; width:130px; height: 32px;" id="load-more-het-button">Load +1 Het</button>
                    &nbsp; &nbsp; &nbsp;
                    <button class="btn btn-primary quality_full_site_buttons" style="disabled:true; width:130px; height: 32px;" id="load-more-hom-button">Load +1 Hom</button><br>
                </center>
            {% endif %}
            <br>


            <!-- IGV dependencies -->

            <!-- jQuery and jQuery UI -->
            <link rel="stylesheet" type="text/css" href="//ajax.googleapis.com/ajax/libs/jqueryui/1.11.2/themes/smoothness/jquery-ui.css" />
            <script type="text/javascript" src="//ajax.googleapis.com/ajax/libs/jqueryui/1.11.2/jquery-ui.min.js"></script>

            <!-- Google Fonts and Font awesome -->
            <link rel="stylesheet" type="text/css" href='//fonts.googleapis.com/css?family=PT+Sans:400,700' />
            <link rel="stylesheet" type="text/css" href='//fonts.googleapis.com/css?family=Open+Sans' />
            <!-- ALREADY LOADED BY layout.html: link rel="stylesheet" type="text/css" href='//maxcdn.bootstrapcdn.com/font-awesome/4.2.0/css/font-awesome.min.css' / -->


            <!-- igv.js -->
            <!-- link rel="stylesheet" type="text/css" href="/igv-css/igv.css" -->
            <!-- script type="text/javascript" src="/igv.min.js"></script -->

            <link rel=stylesheet type=text/css href="{{ url_for('static', filename='css/igv.css') }}">
            <script type="text/javascript" src="{{ url_for('static', filename='igv.min.js') }}"></script>

            <!-- link rel="stylesheet" type="text/css" href="http://igv.org/web/beta/igv-beta.css" -->
            <!-- script type="text/javascript" src="http://igv.org/web/beta/igv-beta.min.js"></script -->

            <script type="text/javascript">

                var get_bam_track_config = function(read_viz_data, het_or_hom, i) {
                    return {
                        type: 'bam',   
                        indexed: true,
                        alignmentShading: 'strand',
                        url: '/read_viz/' + read_viz_data[het_or_hom]['urls'][i],
                        name: het_or_hom + ' #'+(i+1),
                        height: 300,
                        minHeight: 300,
                        autoHeight: false,
                        readgroup: read_viz_data[het_or_hom]['readgroups'][i],  //readgroup: '1-157768000-G-C_hom10',
                    };
                };
 
                // global igv settings
                igv.CoverageMap.threshold=0.1;
                
                // temporary implementation of filtering IGV BamTracks by a user-specified ReadGroup
                igv.BamReader.prototype.readFeatures_original = igv.BamReader.prototype.readFeatures;
                igv.BamReader.prototype.readFeatures = function(chr, min, max, continuation, task) {

                    //if a readgroup was passed to the BamTrack constructor, filter reads without this read group.
                    if(this.config.readgroup) {
                        var readgroup = this.config.readgroup;
                        var continuation_original = continuation;
                        var continuationNew = function(alignments) {
                            //filter the alignments by read group
                            //console.log("Filtering by RG == " + readgroup );
                            alignments = alignments.filter(function (alignment) {
                                alignment.tags(); //parses tags from their binary representation and populates the alignment.tagDict
                                return alignment.tagDict['RG'] == readgroup;
                            });

                            //forward the filtered aligments to the original continuation
                            return continuation_original(alignments);
                        };
                    }

                    return this.readFeatures_original(chr, min, max, continuationNew, task);
                };

                //a dict of counts: n_expected_het, n_expected_hom, n_available_het, n_available_hom
                var read_viz_data = {{ read_viz | tojson | safe }};

                //counts number of het/hom bam tracks displayed so far
                var tracks_counter = {"het": 0, "hom": 0};

                //initialize IGV tracks
                var tracks = [];
                tracks.push({
                    url: '/read_viz/gencode.v19.sorted.bed',
                    name: "gencode v19",
                    displayMode: "SQUISHED"
                });
                //tracks.push({ url: '/read_viz/exome_calling_regions.v1.bed', name: "ExAC calling regions" });
                //tracks.push({ url: '/read_viz/self_chain.sorted.bed',        name: "UCSC self chain" });

                if( location.hash == '#all' ) {
                    //add all available tracks for het and hom and hide the 'load +1' buttons
                    // this mode was requested by @konrad and @eric
                    $('#load-more-het-button').hide();
                    $('#load-more-hom-button').hide();

                    ["het", "hom"].forEach(function (het_or_hom) {
                        var n = read_viz_data[het_or_hom]['n_available'];
                        for(var i = 0; i < n; i+=1) {
                            tracks.push(get_bam_track_config(read_viz_data, het_or_hom, i)); 
                            tracks_counter[het_or_hom] += 1;
                        }
                    });

                } else {
                    //add track #1 for het and hom (assuming they're available)
                    ["het", "hom"].forEach(function (het_or_hom) {
                        if (read_viz_data[het_or_hom]['n_available'] > 0) {
                            tracks.push(get_bam_track_config(read_viz_data, het_or_hom, 0));
                            tracks_counter[het_or_hom] += 1;
                        }

                        disable_load_one_more = tracks_counter[het_or_hom] >= read_viz_data[het_or_hom]['n_available'];
                        $('#load-more-' + het_or_hom + '-button').prop('disabled', disable_load_one_more);
                    });

                    var load_one_more = function (het_or_hom) {
                        if (tracks_counter[het_or_hom] < read_viz_data[het_or_hom]['n_available']) {
                            var i = tracks_counter[het_or_hom];
                            console.log(read_viz_data[het_or_hom]['urls'][i]);
                            console.log(read_viz_data[het_or_hom]['readgroups'][i]);
                            igv.browser.loadTrack(get_bam_track_config(read_viz_data, het_or_hom, i));
                            tracks_counter[het_or_hom] += 1;
                        }

                        if (tracks_counter[het_or_hom] >= read_viz_data[het_or_hom]['n_available']) {
                            $('#load-more-' + het_or_hom + '-button').prop('disabled', true);
                        }
                    };

                    $('#load-more-het-button').click(function () {
                        load_one_more("het");
                    });

                    $('#load-more-hom-button').click(function () {
                        load_one_more("hom");
                    });
                }

                //initialize IGV.js browser
                var locus = '{{ variant.chrom }}:{{ variant.pos-150 }}-{{ variant.pos+150 }}';
                var options = {
                    showCommandBar: true,
                    genome: 'hg19',
                    locus: locus,
                    showKaryo: false,
                    tracks: tracks,
                };

                igv.createBrowser($("#igv-container")[0], options);


                //IGV browser customizations
                $(".igv-ideogram-content-div").hide();  //hide the IGV ideogram

                //$(".igv-logo").hide();

                $(".igvNavigationSearch").append(
                        "<a id='reset-locus' title='Reset to original locus ("+locus+")'>"+
                        "<i class='igv-app-icon fa fa-mail-reply shim-left-6'></i>"+
                        "</a>");

                // allow one more zoom-in level
                igv.browser.pixelPerBasepairThreshold = function() {
                    return 28.0;  //default is currently 14.0
                };

                //click handlers
                $('#reset-locus').click(function() {
                    igv.browser.search(locus);
                });

                igv.browser.trackViews.forEach(function (panel) {
                    if(panel.track.name)
                    {
                        //add border between tracks
                        panel.viewportDiv.style.borderBottom = panel.viewportDiv.style.borderLeft = "1px solid #cccccc";

                    }
                });

          </script>
            <style>
                .igv-viewport-div {
                    border-left: 1px solid #cccccc;
                    border-bottom: 1px solid #cccccc;
                }
            </style>
    {% endif %}
    </div>
  </div>
 </div>

{#% endif %#}
{% endblock %}<|MERGE_RESOLUTION|>--- conflicted
+++ resolved
@@ -296,11 +296,7 @@
                         <div class="panel-group" id="annotation_accordion" style="margin-bottom: 0px;">
                             <div class="row">
                                 <div class="col-md-6" style="border-right: 1px dashed #AAA;">
-<<<<<<< HEAD
-                                {% for consequence in ordered_csqs[1:((ordered_csqs|length / 2)|int + 1)] %}
-=======
                                 {% for consequence in consequences.keys()[1:((consequences|length / 2)|int + 1)] %}
->>>>>>> b4bbaaf6
                                     {% include 'variant_consequences.html' %}
                                 {% endfor %}
                                 </div>
