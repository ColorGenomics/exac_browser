--- conflicted
+++ resolved
@@ -15,13 +15,8 @@
 
 app = Flask(__name__)
 
-<<<<<<< HEAD
-EXAC_FILES_DIRECTORY = '../exac_test_data_1_1-1000000/'
-#EXAC_FILES_DIRECTORY = '../exac_test_data/'
-=======
 EXAC_FILES_DIRECTORY = '../exac_test_data/'
 REGION_LIMIT = 1E6
->>>>>>> c92d75d5
 # Load default config and override config from an environment variable
 app.config.update(dict(
     DB_HOST='localhost',
