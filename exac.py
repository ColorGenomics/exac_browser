--- conflicted
+++ resolved
@@ -547,12 +547,7 @@
                 'ref': ref,
                 'alt': alt
             }
-<<<<<<< HEAD
-        consequences = None
-        ordered_csqs = None
-=======
         consequences = OrderedDict()
->>>>>>> b4bbaaf6
         add_consequence_to_variant(variant)
         if 'vep_annotations' in variant:
             variant['vep_annotations'] = order_vep_by_csq(variant['vep_annotations'])  # Adds major_consequence
