--- conflicted
+++ resolved
@@ -251,30 +251,4 @@
             'strand': fields[6],
             'xstart': xbrowse.get_xpos(chrom, start),
             'xstop': xbrowse.get_xpos(chrom, stop),
-        }
-<<<<<<< HEAD
-        yield gene
-
-
-def get_dbNSFP_info(dbNSFP_file):
-    """
-    Parse dbNSFP_gene file;
-    Returns iter of transcript dicts
-    """
-    header = dbNSFP_file.next().split()
-    fields = dict(zip(header, range(len(header))))
-    for line in dbNSFP_file:
-        line = line.split()
-        gene_info = {
-            'gene_name':line[fields["Gene_name"]],
-            'ensembl_gene':line[fields["Ensembl_gene"]],
-            'gene_full_name':line[fields["Gene_full_name"]],
-            'gene_old_names':line[fields["Gene_old_names"]],
-            'gene_other_names':line[fields["Gene_other_names"]]
-        }
-        
-        yield gene_info
-    
-=======
-        yield exon
->>>>>>> 4792645f
+        }